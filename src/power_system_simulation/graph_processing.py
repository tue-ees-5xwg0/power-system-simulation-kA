--- conflicted
+++ resolved
@@ -341,8 +341,8 @@
 
         Returns:
             A list of alternative edge ids.
-<<<<<<< HEAD
-        """
+        """
+
         # find alternative edges
         # put your implementation here
 
@@ -369,7 +369,4 @@
                     # raise GraphNotFullyConnectedError("The graph is not fully connected.")
                 valid_alternatives.append(candidate_edge_id)
 
-        return valid_alternatives
-=======
-        """
->>>>>>> 11d607cb
+        return valid_alternatives