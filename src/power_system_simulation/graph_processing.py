--- conflicted
+++ resolved
@@ -134,11 +134,7 @@
         # put your implementation here
 
     def find_alternative_edges(self, disabled_edge_id: int) -> List[int]:
-<<<<<<< HEAD
-        a = 2
-=======
         a =2
->>>>>>> d6d4ae3b
         """
         Given an enabled edge, do the following analysis:
             If the edge is going to be disabled,
