"""
This module contains the power grid class and the processing around it.
"""

import copy
import math
import random
from typing import Literal, Optional, get_args

import numpy as np
import pandas as pd
from power_grid_model import (
    CalculationMethod,
    ComponentType,
    DatasetType,
    PowerGridModel,
    initialize_array,
)

<<<<<<< HEAD
from power_system_simulation.exceptions import LoadProfileMismatchError
=======
from power_system_simulation.exceptions import EdgeAlreadyDisabledError, LoadProfileMismatchError, ValidationError
>>>>>>> a42d9e55
from power_system_simulation.graph_processing import create_graph, find_alternative_edges, find_downstream_vertices
from power_system_simulation.input_data_validation import (
    is_edge_enabled,
    load_grid_json,
    load_meta_data_json,
    validate_ev_charging_profile,
    validate_meta_data,
    validate_power_grid_data,
    validate_power_profiles_timestamps,
)

optimization_criteria = Literal["minimal_deviation_u_pu", "minimal_energy_loss"]


class PowerGrid:
    """
    This class functions as a powergrid with a power_grid_model and power_grid_graph build into it for integrated
    power-flow calculations and graph processing.
    """

    def __init__(
        self,
        power_grid_path: str,
        power_grid_meta_data_path: str,
        p_profile_path: Optional[str] = None,
        q_profile_path: Optional[str] = None,
    ):
        # load and validate power grid and meta-data
        self.power_grid = load_grid_json(power_grid_path)
        validate_power_grid_data(self.power_grid)
        self.meta_data = load_meta_data_json(power_grid_meta_data_path)
        validate_meta_data(self.power_grid, self.meta_data)

        # load and validate power profiles. Only validates if both power profiles are initiated together.
        if p_profile_path is not None:
            self.p_profile = pd.read_parquet(p_profile_path)
        if q_profile_path is not None:
            self.q_profile = pd.read_parquet(q_profile_path)

        if p_profile_path is not None and q_profile_path is not None:
            self._validate_power_profiles_load_ids()
            validate_power_profiles_timestamps(self.p_profile, self.q_profile)

        # create and validate graph (validation happens in the graph)
        self.update_graph()

        # initialize power-grid-model output
        self.batch_output = None
        self.voltage_summary = None
        self.line_summary = None

    def update_graph(self):
        """
        Used to update the internal graph after changing the power_grid data.
        """
        self.graph = create_graph(self.power_grid)

    def run(self):
        """
        After initializing the class and setting up the model properties, this function can be run to process the
        model and save the output to batch_output, voltage_summary and line_summary.
        """
        self._validate_power_profiles_load_ids()
        validate_power_profiles_timestamps(self.p_profile, self.q_profile)

        model = PowerGridModel(self.power_grid)
        num_time_stamps, num_sym_loads = self.p_profile.shape

        update_sym_load = initialize_array(DatasetType.update, ComponentType.sym_load, (num_time_stamps, num_sym_loads))
        update_sym_load["id"] = [self.p_profile.columns.tolist()]
        update_sym_load["p_specified"] = self.p_profile
        update_sym_load["q_specified"] = self.q_profile

        time_series_mutation = {ComponentType.sym_load: update_sym_load}

        self.batch_output = model.calculate_power_flow(
            update_data=time_series_mutation,
            symmetric=True,
            error_tolerance=1e-8,
            max_iterations=20,
            calculation_method=CalculationMethod.newton_raphson,
        )

        del model

        self.voltage_summary = self._get_voltage_summary()
        self.line_summary = self._get_line_summary()

    def _validate_power_profiles_load_ids(self):
        # check for matching load ids between profiles
        if not self.p_profile.columns.equals(self.q_profile.columns):
            raise LoadProfileMismatchError("Load IDs do not match between power profiles.")

        # check for presense of load ids in the power_grid
        for profile_id in self.p_profile.columns:
            found = False
            for load in self.power_grid["sym_load"]:
                if load["id"] == profile_id:
                    found = True
            if not found:
                raise LoadProfileMismatchError(f"Load ID {profile_id} of in power_profiles not found in sym_loads.")

    def _get_voltage_summary(self):
        """
        This function summarizes the maximum an minimum per-unit voltages per timestamp and saves that
        value and the corresponding node to a pandas dataframe row.
        """

        nodes = self.batch_output["node"]
        output = pd.DataFrame(index=self.p_profile.index)
        output.index.name = "timestamp"

        # determine maximum and minimum voltage per line
        temp_max_node = []
        temp_max_value = []
        temp_min_node = []
        temp_min_value = []

        for timestamp in nodes:
            i_max = timestamp["u_pu"].argmax()
            temp_max_value.append(timestamp[i_max]["u_pu"])
            temp_max_node.append(timestamp[i_max]["id"])

            i_min = timestamp["u_pu"].argmin()
            temp_min_value.append(timestamp[i_min]["u_pu"])
            temp_min_node.append(timestamp[i_min]["id"])

        # summarize output into dataframe
        output["max_u_pu_node"] = temp_max_node
        output["max_u_pu"] = temp_max_value
        output["min_u_pu_node"] = temp_min_node
        output["min_u_pu"] = temp_min_value

        return output

    def _get_line_summary(self):
        """
        This function summarizes the maximum an minimum per-unit loadings per line and saves that value and
        the corresponding timestamp to a pandas dataframe row. It also integrates the total power loss per
        line over the timeframe of the power-grid-model.
        """

        lines = self.batch_output["line"]
        output = pd.DataFrame(index=lines[0]["id"])
        output.index.name = "line"

        # calculate total power loss per line
        s_from = lines["s_from"]
        s_to = lines["s_to"]
        p_loss = np.abs(s_from - s_to)

        hours_since_start = (
            self.p_profile.index - self.p_profile.index[0]
        ).total_seconds() / 3600  # get the timestamps in terms of hours (float) for integration of power over time
        output["energy_loss"] = (
            np.trapezoid(p_loss, x=hours_since_start, axis=0) / 1000
        )  # calculate the energy loss over time using trapezoidal integratian in kWh

        # determine maximum and minimum loading per line
        lines_swapped = lines.swapaxes(0, 1)
        temp_max_timestamp = []
        temp_max_value = []
        temp_min_timestamp = []
        temp_min_value = []

        for line in lines_swapped:
            i_max = line["loading"].argmax()
            temp_max_value.append(line[i_max]["loading"])
            temp_max_timestamp.append(self.p_profile.index[i_max])

            i_min = line["loading"].argmin()
            temp_min_value.append(line[i_min]["loading"])
            temp_min_timestamp.append(self.p_profile.index[i_min])

        # summarize output into dataframe
        output["max_loading_timestamp"] = temp_max_timestamp
        output["max_loading"] = temp_max_value
        output["min_loading_timestamp"] = temp_min_timestamp
        output["min_loading"] = temp_min_value

        return output


def ev_penetration_level(
    power_grid: PowerGrid, ev_charging_profile_path: str, penetration_level: float, seed: Optional[int] = None
):
    """
    This function randomly adds EV charging pofiles to a a percentage of household (sym_loads) based on
    a penetration level. Then it runs a time-series powerflow and returns the voltage and line summaries.
    """
    power_grid.run()

    power_grid_copy = copy.deepcopy(power_grid)
    rndm = random.Random(seed)

    # Load and validate EV profile
    ev_profiles = pd.read_parquet(ev_charging_profile_path)
    validate_ev_charging_profile(power_grid_copy, ev_profiles)
    validate_power_profiles_timestamps(power_grid_copy.p_profile, ev_profiles)

    # Get grid data
    sym_load_ids = power_grid_copy.p_profile.columns.tolist()
    num_houses = len(sym_load_ids)
    lv_feeder_ids = power_grid_copy.meta_data["lv_feeders"]
    num_feeders = len(lv_feeder_ids)
    num_EV_per_LV = math.floor(penetration_level * num_houses / num_feeders)

    # Map feeders to downstream houses
    map_feeder_house = {}
    for feeder_id in lv_feeder_ids:
        downstream_vertices = find_downstream_vertices(power_grid_copy.graph, feeder_id, False)
        feeder_houses = [node for node in downstream_vertices if node in sym_load_ids]
        map_feeder_house[feeder_id] = feeder_houses

    # Assign EV profiles to houses
    for feeder_id, feeder_houses in map_feeder_house.items():
        if num_EV_per_LV > len(feeder_houses):
            raise ValueError(f"Feeder {feeder_id} doesn't not have enough houses.")

        selected_houses = rndm.sample(feeder_houses, num_EV_per_LV)
        selected_ev_profiles = rndm.sample(list(ev_profiles.columns), num_EV_per_LV)

        for house_id, ev_profile_id in zip(selected_houses, selected_ev_profiles):
            ev_profile = ev_profiles[ev_profile_id]
            power_grid_copy.p_profile[house_id] += ev_profile
            ev_profiles.drop(columns=[ev_profile_id], inplace=True)

    # run model with ev_profile added to the load and return output
    power_grid_copy.run()
    return [power_grid_copy.voltage_summary, power_grid_copy.line_summary]


def optimum_tap_position(power_grid: PowerGrid, optimization_criterium: optimization_criteria):
    """
    returns optimal tap position of the transfomer by repeating time-series power flow calculation
    it does this for: The minimal total energy loss of all the lines and the whole time period.
    and The minimal (averaged across all nodes) deviation of (max and min) p.u. node voltages with respect to 1 p.u.
    """
    pg_copy = copy.deepcopy(power_grid)
    options = get_args(optimization_criteria)
    assert optimization_criterium in options, f"'{optimization_criterium}' is not in {options}"

<<<<<<< HEAD
    min = power_grid.power_grid["transformer"][0]["tap_min"]
    max = power_grid.power_grid["transformer"][0]["tap_max"]
    tap_range = range(max, min + 1)
=======

    min_tp = power_grid.power_grid["transformer"][0]["tap_min"]
    max_tp = power_grid.power_grid["transformer"][0]["tap_max"]
    tap_range = range(max_tp, min_tp + 1)

>>>>>>> a42d9e55

    # lower is better
    best_score = float("inf")
    best_tap = -1

    for tap_pos in tap_range:
        pg_copy.power_grid["transformer"][0]["tap_pos"] = tap_pos
        pg_copy.run()

<<<<<<< HEAD
=======
        score = float("inf")

>>>>>>> a42d9e55
        if optimization_criterium == "minimal_energy_loss":
            total_energy_loss = pg_copy.line_summary["energy_loss"].sum()
            score = total_energy_loss

        elif optimization_criterium == "minimal_deviation_u_pu":
            voltage_dev = abs(pg_copy.voltage_summary["max_u_pu"] - 1.0) + abs(
                pg_copy.voltage_summary["min_u_pu"] - 1.0
            )

            score = voltage_dev.mean()

        print(score)

        if score < best_score:
            best_score = score
            best_tap = tap_pos

    return best_tap


def n_1_calculation(power_grid: PowerGrid, line_id: int):
    """
    This function returns an overview of possible alternative lines when a provided line is disabled. This overview
    includes the maximum line loading and timestampt per alternative line.
    """

    # initialize output
    output = pd.DataFrame(columns=["maximum_line_loading_id", "maximum_line_loading_timestamp", "maximum_line_loading"])
    output.index.name = "alternative_line"
<<<<<<< HEAD

    # check for alternative lines
    power_grid.update_graph()
=======
    power_grid.run()
    print(power_grid.batch_output["line"])

    # if not is_edge_enabled(power_grid.graph, line_id):
    #     raise EdgeAlreadyDisabledError(f"Line {line_id} is already disabled.")

>>>>>>> a42d9e55
    alternative_lines = find_alternative_edges(power_grid.graph, line_id)

    # run model for each alternative line
    for alternative_line in alternative_lines:
        power_grid_copy = copy.deepcopy(power_grid)

<<<<<<< HEAD
        # turn provided line off and turn alternative on
=======
>>>>>>> a42d9e55
        index = power_grid_copy.power_grid["line"]["id"] == alternative_line
        power_grid_copy.power_grid["line"]["from_status"][index] = 1
        power_grid_copy.power_grid["line"]["to_status"][index] = 1

        index = power_grid_copy.power_grid["line"]["id"] == line_id
        power_grid_copy.power_grid["line"]["from_status"][index] = 0
        power_grid_copy.power_grid["line"]["to_status"][index] = 0

        # run model
        power_grid_copy.run()

        # summarize outputs into dataframe
        summary = power_grid_copy.line_summary
        index = summary["max_loading"].idxmax()
        output.loc[alternative_line] = {
            "maximum_line_loading_id": index,
            "maximum_line_loading_timestamp": summary.loc[index, "max_loading_timestamp"],
            "maximum_line_loading": summary.loc[index, "max_loading"],
        }

        del power_grid_copy
<<<<<<< HEAD
=======

    # TODO create alternative power_grids, one for each different alternative line. Summarize the
    # results into the output table. Use
    # the graph_processor to find out which lines to use.
>>>>>>> a42d9e55

    return output<|MERGE_RESOLUTION|>--- conflicted
+++ resolved
@@ -17,11 +17,8 @@
     initialize_array,
 )
 
-<<<<<<< HEAD
+
 from power_system_simulation.exceptions import LoadProfileMismatchError
-=======
-from power_system_simulation.exceptions import EdgeAlreadyDisabledError, LoadProfileMismatchError, ValidationError
->>>>>>> a42d9e55
 from power_system_simulation.graph_processing import create_graph, find_alternative_edges, find_downstream_vertices
 from power_system_simulation.input_data_validation import (
     is_edge_enabled,
@@ -264,17 +261,12 @@
     options = get_args(optimization_criteria)
     assert optimization_criterium in options, f"'{optimization_criterium}' is not in {options}"
 
-<<<<<<< HEAD
-    min = power_grid.power_grid["transformer"][0]["tap_min"]
-    max = power_grid.power_grid["transformer"][0]["tap_max"]
-    tap_range = range(max, min + 1)
-=======
+
 
     min_tp = power_grid.power_grid["transformer"][0]["tap_min"]
     max_tp = power_grid.power_grid["transformer"][0]["tap_max"]
     tap_range = range(max_tp, min_tp + 1)
 
->>>>>>> a42d9e55
 
     # lower is better
     best_score = float("inf")
@@ -284,11 +276,9 @@
         pg_copy.power_grid["transformer"][0]["tap_pos"] = tap_pos
         pg_copy.run()
 
-<<<<<<< HEAD
-=======
+
         score = float("inf")
 
->>>>>>> a42d9e55
         if optimization_criterium == "minimal_energy_loss":
             total_energy_loss = pg_copy.line_summary["energy_loss"].sum()
             score = total_energy_loss
@@ -318,28 +308,17 @@
     # initialize output
     output = pd.DataFrame(columns=["maximum_line_loading_id", "maximum_line_loading_timestamp", "maximum_line_loading"])
     output.index.name = "alternative_line"
-<<<<<<< HEAD
 
     # check for alternative lines
     power_grid.update_graph()
-=======
-    power_grid.run()
-    print(power_grid.batch_output["line"])
-
-    # if not is_edge_enabled(power_grid.graph, line_id):
-    #     raise EdgeAlreadyDisabledError(f"Line {line_id} is already disabled.")
-
->>>>>>> a42d9e55
     alternative_lines = find_alternative_edges(power_grid.graph, line_id)
 
     # run model for each alternative line
     for alternative_line in alternative_lines:
         power_grid_copy = copy.deepcopy(power_grid)
 
-<<<<<<< HEAD
+
         # turn provided line off and turn alternative on
-=======
->>>>>>> a42d9e55
         index = power_grid_copy.power_grid["line"]["id"] == alternative_line
         power_grid_copy.power_grid["line"]["from_status"][index] = 1
         power_grid_copy.power_grid["line"]["to_status"][index] = 1
@@ -361,12 +340,5 @@
         }
 
         del power_grid_copy
-<<<<<<< HEAD
-=======
-
-    # TODO create alternative power_grids, one for each different alternative line. Summarize the
-    # results into the output table. Use
-    # the graph_processor to find out which lines to use.
->>>>>>> a42d9e55
 
     return output