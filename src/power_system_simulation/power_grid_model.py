<<<<<<< HEAD
"""
This module contains the power grid model and the processing around it in the TimeSeriesPowerFlow class.
"""
=======
import json
>>>>>>> 46e4de58

import numpy as np
import pandas as pd
from power_grid_model import (
    CalculationMethod,
<<<<<<< HEAD
    ComponentType,
    DatasetType,
    PowerGridModel,
    initialize_array,
)
from power_grid_model.utils import json_deserialize


class NoValidOutputDataError(Exception):
    """Raised when there is no output from the power_grid_model to work with."""
=======
    CalculationType,
    ComponentAttributeFilterOptions,
    ComponentType,
    DatasetType,
    LoadGenType,
    PowerGridModel,
    attribute_dtype,
    initialize_array,
)
from power_grid_model.utils import json_deserialize, json_serialize
from power_grid_model.validation import assert_valid_batch_data, assert_valid_input_data
>>>>>>> 46e4de58


class LoadProfileMismatchError(Exception):
    """Raised when the active and reactive load profiles do not align."""

<<<<<<< HEAD
=======
    pass
>>>>>>> 46e4de58


class TimeSeriesPowerFlow:
<<<<<<< HEAD
    """
    This class contains the processing around the the power-grid-model from the power_grid_model package.
    """

    def __init__(self, pgm_path: str, p_path: str, q_path: str):

        # Load grid
        with open(pgm_path, "r", encoding="utf-8") as file:
=======
    def __init__(self, pgm_path: str, p_path: str, q_path: str):

        # Load grid
        with open(pgm_path, "r") as file:
>>>>>>> 46e4de58
            self.grid_data = json_deserialize(file.read())

        # Load profile data
        self.p_profile = pd.read_parquet(p_path)
        self.q_profile = pd.read_parquet(q_path)

        # Validate profiles
        if not self.p_profile.index.equals(self.q_profile.index):
            raise LoadProfileMismatchError("Timestamps do not match between p and q profiles.")
        if not self.p_profile.columns.equals(self.q_profile.columns):
            raise LoadProfileMismatchError("Load IDs do not match between p and q profiles.")

        # Create model
        self.model = PowerGridModel(self.grid_data)

        # Placeholder for batch output and summaries
        self.batch_output = None
        self.voltage_summary = None
        self.line_summary = None

    def run(self):
        """
        After initializing the class and setting up the model properties, this function can be run the process the
        model and save the output to batch_output, voltage_summary and line_summary.
        """
        num_time_stamps, num_sym_loads = self.p_profile.shape

<<<<<<< HEAD
        update_sym_load = initialize_array(DatasetType.update, ComponentType.sym_load, (num_time_stamps, num_sym_loads))
        update_sym_load["id"] = [self.p_profile.columns.tolist()]
        update_sym_load["p_specified"] = self.p_profile
        update_sym_load["q_specified"] = self.q_profile

        time_series_mutation = {ComponentType.sym_load: update_sym_load}

        self.batch_output = self.model.calculate_power_flow(
            update_data=time_series_mutation,
=======
        self.update_sym_load = initialize_array(
            DatasetType.update, ComponentType.sym_load, (num_time_stamps, num_sym_loads)
        )
        self.update_sym_load["id"] = [self.p_profile.columns.tolist()]
        self.update_sym_load["p_specified"] = self.p_profile
        self.update_sym_load["q_specified"] = self.q_profile

        self.time_series_mutation = {ComponentType.sym_load: self.update_sym_load}

        self.batch_output = self.model.calculate_power_flow(
            update_data=self.time_series_mutation,
>>>>>>> 46e4de58
            symmetric=True,
            error_tolerance=1e-8,
            max_iterations=20,
            calculation_method=CalculationMethod.newton_raphson,
        )

<<<<<<< HEAD
        self.voltage_summary = self._get_voltage_summary()
        self.line_summary = self._get_line_summary()

    def _get_voltage_summary(self):
        """
        This function summarizes the maximum an minimum per-unit voltages per timestamp and saves that
        value and the corresponding node to a pandas dataframe row.
        """

        nodes = self.batch_output["node"]
        output = pd.DataFrame(index=self.p_profile.index)
        output.index.name = "timestamp"

        # determine maximum and minimum voltage per line
        temp_max_node = []
        temp_max_value = []
        temp_min_node = []
        temp_min_value = []

        for timestamp in nodes:
            i_max = timestamp["u_pu"].argmax()
            temp_max_value.append(timestamp[i_max]["u_pu"])
            temp_max_node.append(timestamp[i_max]["id"])

            i_min = timestamp["u_pu"].argmin()
            temp_min_value.append(timestamp[i_min]["u_pu"])
            temp_min_node.append(timestamp[i_min]["id"])

        output["max_u_pu_node"] = temp_max_node
        output["max_u_pu"] = temp_max_value
        output["min_u_pu_node"] = temp_min_node
        output["min_u_pu"] = temp_min_value

        return output

    def _get_line_summary(self):
        """
        This function summarizes the maximum an minimum per-unit loadings per line and saves that value and
        the corresponding timestamp to a pandas dataframe row. It also integrates the total power loss per
        line over the timeframe of the power-grid-model.
        """

        lines = self.batch_output["line"]
        output = pd.DataFrame(index=lines[0]["id"])
        output.index.name = "line"

        # calculate total power loss per line
        s_from = lines["s_from"]
        s_to = lines["s_to"]
        p_loss = np.abs(s_from - s_to)

        hours_since_start = (
            self.p_profile.index - self.p_profile.index[0]
        ).total_seconds() / 3600  # get the timestamps in terms of hours (float) for integration of power over time
        output["energy_loss"] = (
            np.trapezoid(p_loss, x=hours_since_start, axis=0) / 1000
        )  # calculate the energy loss over time using trapezoidal integratian in kWh

        # determine maximum and minimum loading per line
        lines_swapped = lines.swapaxes(0, 1)
        temp_max_timestamp = []
        temp_max_value = []
        temp_min_timestamp = []
        temp_min_value = []

        for line in lines_swapped:
            i_max = line["loading"].argmax()
            temp_max_value.append(line[i_max]["loading"])
            temp_max_timestamp.append(self.p_profile.index[i_max])

            i_min = line["loading"].argmin()
            temp_min_value.append(line[i_min]["loading"])
            temp_min_timestamp.append(self.p_profile.index[i_min])

        output["max_loading_timestamp"] = temp_max_timestamp
        output["max_loading"] = temp_max_value
        output["min_loading_timestamp"] = temp_min_timestamp
        output["min_loading"] = temp_min_value

        return output
=======
    def get_voltage_summary(self):
        # TODO: Aggregate max/min voltage and corresponding node IDs for each timestamp
        pass

    def get_line_summary(self):
        # TODO: Compute energy loss (with trapezoidal rule) and max/min loading for each line
        pass
>>>>>>> 46e4de58
<|MERGE_RESOLUTION|>--- conflicted
+++ resolved
@@ -1,16 +1,11 @@
-<<<<<<< HEAD
 """
 This module contains the power grid model and the processing around it in the TimeSeriesPowerFlow class.
 """
-=======
-import json
->>>>>>> 46e4de58
 
 import numpy as np
 import pandas as pd
 from power_grid_model import (
     CalculationMethod,
-<<<<<<< HEAD
     ComponentType,
     DatasetType,
     PowerGridModel,
@@ -21,32 +16,14 @@
 
 class NoValidOutputDataError(Exception):
     """Raised when there is no output from the power_grid_model to work with."""
-=======
-    CalculationType,
-    ComponentAttributeFilterOptions,
-    ComponentType,
-    DatasetType,
-    LoadGenType,
-    PowerGridModel,
-    attribute_dtype,
-    initialize_array,
-)
-from power_grid_model.utils import json_deserialize, json_serialize
-from power_grid_model.validation import assert_valid_batch_data, assert_valid_input_data
->>>>>>> 46e4de58
 
 
 class LoadProfileMismatchError(Exception):
     """Raised when the active and reactive load profiles do not align."""
 
-<<<<<<< HEAD
-=======
-    pass
->>>>>>> 46e4de58
 
 
 class TimeSeriesPowerFlow:
-<<<<<<< HEAD
     """
     This class contains the processing around the the power-grid-model from the power_grid_model package.
     """
@@ -55,12 +32,6 @@
 
         # Load grid
         with open(pgm_path, "r", encoding="utf-8") as file:
-=======
-    def __init__(self, pgm_path: str, p_path: str, q_path: str):
-
-        # Load grid
-        with open(pgm_path, "r") as file:
->>>>>>> 46e4de58
             self.grid_data = json_deserialize(file.read())
 
         # Load profile data
@@ -88,7 +59,6 @@
         """
         num_time_stamps, num_sym_loads = self.p_profile.shape
 
-<<<<<<< HEAD
         update_sym_load = initialize_array(DatasetType.update, ComponentType.sym_load, (num_time_stamps, num_sym_loads))
         update_sym_load["id"] = [self.p_profile.columns.tolist()]
         update_sym_load["p_specified"] = self.p_profile
@@ -98,26 +68,12 @@
 
         self.batch_output = self.model.calculate_power_flow(
             update_data=time_series_mutation,
-=======
-        self.update_sym_load = initialize_array(
-            DatasetType.update, ComponentType.sym_load, (num_time_stamps, num_sym_loads)
-        )
-        self.update_sym_load["id"] = [self.p_profile.columns.tolist()]
-        self.update_sym_load["p_specified"] = self.p_profile
-        self.update_sym_load["q_specified"] = self.q_profile
-
-        self.time_series_mutation = {ComponentType.sym_load: self.update_sym_load}
-
-        self.batch_output = self.model.calculate_power_flow(
-            update_data=self.time_series_mutation,
->>>>>>> 46e4de58
             symmetric=True,
             error_tolerance=1e-8,
             max_iterations=20,
             calculation_method=CalculationMethod.newton_raphson,
         )
 
-<<<<<<< HEAD
         self.voltage_summary = self._get_voltage_summary()
         self.line_summary = self._get_line_summary()
 
@@ -197,13 +153,4 @@
         output["min_loading_timestamp"] = temp_min_timestamp
         output["min_loading"] = temp_min_value
 
-        return output
-=======
-    def get_voltage_summary(self):
-        # TODO: Aggregate max/min voltage and corresponding node IDs for each timestamp
-        pass
-
-    def get_line_summary(self):
-        # TODO: Compute energy loss (with trapezoidal rule) and max/min loading for each line
-        pass
->>>>>>> 46e4de58
+        return output