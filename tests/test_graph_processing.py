from contextlib import nullcontext as does_not_raise

import pytest

import power_system_simulation.graph_processing as gp


def test_graph_processor_init_normal():
    """
    Normal initialization of a graph processor, should result in no errors.
    1--[1]--2--[2]--3
            |
           [3]
            |
            4--[4]--5
            |
           [5]
            |
            6--[6]--7--[7]--8
    """

    vertex_ids = [1, 2, 3, 4, 5, 6, 7, 8]
    edge_ids = [1, 2, 3, 4, 5, 6, 7]
    edge_vertex_id_pairs = [(1, 2), (2, 3), (2, 4), (4, 5), (4, 6), (6, 7), (7, 8)]
    edge_enabled = [True, True, True, True, True, True, True]
    source_vertex_id = 1

    assert gp.GraphProcessor(vertex_ids, edge_ids, edge_vertex_id_pairs, edge_enabled, source_vertex_id)


def test_graph_processor_init_err1_duplicate_vertex_ids():
    """
    Duplicate vertex ids.
    1--[1]--2--[2]--3
            |
           [3]
            |
           (4)-[4]-(4)
            |
           [5]
            |
            6--[6]--7--[7]--8
    """

    vertex_ids = [1, 2, 3, 4, 4, 6, 7, 8]
    edge_ids = [1, 2, 3, 4, 5, 6, 7]
    edge_vertex_id_pairs = [(1, 2), (2, 3), (2, 4), (4, 4), (4, 6), (6, 7), (7, 8)]
    edge_enabled = [True, True, True, True, True, True, True]
    source_vertex_id = 1

    with pytest.raises(gp.IDNotUniqueError) as output:
        gp.GraphProcessor(vertex_ids, edge_ids, edge_vertex_id_pairs, edge_enabled, source_vertex_id)
    assert output.value.args[0] == "Input list vertex_ids contains a duplicate at index 3 and 4."


def test_graph_processor_init_err1_duplicate_edge_ids():
    """
    Duplicate edge ids.
    1--[1]--2--[2]--3
            |
           [3]
            |
            4--[4]--5
            |
           (6)
            |
            6--(6)--7--[7]--8
    """

    vertex_ids = [1, 2, 3, 4, 5, 6, 7, 8]
    edge_ids = [1, 2, 3, 4, 6, 6, 7]
    edge_vertex_id_pairs = [(1, 2), (2, 3), (2, 4), (4, 5), (4, 6), (6, 7), (7, 8)]
    edge_enabled = [True, True, True, True, True, True, True]
    source_vertex_id = 1

    with pytest.raises(gp.IDNotUniqueError) as output:
        gp.GraphProcessor(vertex_ids, edge_ids, edge_vertex_id_pairs, edge_enabled, source_vertex_id)
    assert output.value.args[0] == "Input list edge_ids contains a duplicate at index 4 and 5."


def test_graph_processor_init_err2_id_pair_length_mismatch():
    """
    One of the edges has no edge_vertex_id_pair, or one too many id_pairs is entered and thus should result in a length mismatch error.
    1--[1]--2  [2]  3
            |
           [3]
            |
            4--[4]--5
            |
           [5]
            |
            6--[6]--7--[7]--8
    """

    vertex_ids = [1, 2, 3, 4, 5, 6, 7, 8]
    edge_ids = [1, 2, 3, 4, 5, 6, 7]
    edge_vertex_id_pairs = [(1, 2), (2, 4), (4, 5), (4, 6), (6, 7), (7, 8)]
    edge_enabled = [True, True, True, True, True, True, True]
    source_vertex_id = 1

    with pytest.raises(gp.InputLengthDoesNotMatchError) as output:
        gp.GraphProcessor(vertex_ids, edge_ids, edge_vertex_id_pairs, edge_enabled, source_vertex_id)
    assert output.value.args[0] == "The length of edge_ids does not match the length of edge_vertex_id_pairs."


def test_graph_processor_init_err3_invalid_id_pair_id():
    """
    An ID pair is referring to a non-existent vertex.
    1--[1]--2--[2]--3
            |
           [3]   (9)
            |    /
            4--[4]  5
            |
           [5]
            |
            6--[6]--7--[7]--8
    """

    vertex_ids = [1, 2, 3, 4, 5, 6, 7, 8]
    edge_ids = [1, 2, 3, 4, 5, 6, 7]
    edge_vertex_id_pairs = [(1, 2), (2, 3), (2, 4), (4, 9), (4, 6), (6, 7), (7, 8)]
    edge_enabled = [True, True, True, True, True, True, True]
    source_vertex_id = 1

    with pytest.raises(gp.IDNotFoundError) as output:
        gp.GraphProcessor(vertex_ids, edge_ids, edge_vertex_id_pairs, edge_enabled, source_vertex_id)
    assert output.value.args[0] == "edge_vertex_id_pairs contains a non-existent vertex ID 9."


def test_graph_processor_init_err4_edge_enabled_length_mismatch():
    """
    The edge_enabled list contains too many or few entries, and should thus return a length mismatch error.
    1--[1]--2--[2]--3
            |
           [3]
            |
            4--[4]--5
            |
           [5]
            |
            6--[6]--7--[7]--8
    """

    vertex_ids = [1, 2, 3, 4, 5, 6, 7, 8]
    edge_ids = [1, 2, 3, 4, 5, 6, 7]
    edge_vertex_id_pairs = [(1, 2), (2, 3), (2, 4), (4, 5), (4, 6), (6, 7), (7, 8)]
    edge_enabled = [True, True, True, True, True, True, True, True]
    source_vertex_id = 1

    with pytest.raises(gp.InputLengthDoesNotMatchError) as output:
        gp.GraphProcessor(vertex_ids, edge_ids, edge_vertex_id_pairs, edge_enabled, source_vertex_id)
    assert output.value.args[0] == "The length of edge_ids does not match the length of edge_enabled."


def test_graph_processor_init_err5_invalid_source_id():
    """
    The source ID is invalid.
    1--[1]--2--[2]--3
            |
    (9)    [3]
            |
            4--[4]--5
            |
           [5]
            |
            6--[6]--7--[7]--8
    """

    vertex_ids = [1, 2, 3, 4, 5, 6, 7, 8]
    edge_ids = [1, 2, 3, 4, 5, 6, 7]
    edge_vertex_id_pairs = [(1, 2), (2, 3), (2, 4), (4, 5), (4, 6), (6, 7), (7, 8)]
    edge_enabled = [True, True, True, True, True, True, True]
    source_vertex_id = 9

    with pytest.raises(gp.IDNotFoundError) as output:
        gp.GraphProcessor(vertex_ids, edge_ids, edge_vertex_id_pairs, edge_enabled, source_vertex_id)
    assert output.value.args[0] == "The source_vertex_id 9 is not in the ID list."


def test_graph_processor_init_err6_graph_not_connected_error():
    """
    The source ID is invalid.
    1--[1]--2--[2]--3
            |
           [3]
            |
            4--[4]--5



            6--[6]--7--[7]--8
    """

    vertex_ids = [1, 2, 3, 4, 5, 6, 7, 8]
    edge_ids = [1, 2, 3, 4, 6, 7]
    edge_vertex_id_pairs = [(1, 2), (2, 3), (2, 4), (4, 5), (6, 7), (7, 8)]
    edge_enabled = [True, True, True, True, True, True]
    source_vertex_id = 1

    with pytest.raises(gp.GraphNotFullyConnectedError) as output:
        gp.GraphProcessor(vertex_ids, edge_ids, edge_vertex_id_pairs, edge_enabled, source_vertex_id)
    assert output.value.args[0] == "The graph is not fully connected."


def test_graph_processor_init_err6_graph_not_connected_disabled_error():
    """
    The source ID is invalid.
    1--[1]--2--[2]--3
            |
           [3]
            |
            4--[4]--5

           [5]

            6--[6]--7--[7]--8
    """

    vertex_ids = [1, 2, 3, 4, 5, 6, 7, 8]
    edge_ids = [1, 2, 3, 4, 5, 6, 7]
    edge_vertex_id_pairs = [(1, 2), (2, 3), (2, 4), (4, 5), (4, 6), (6, 7), (7, 8)]
    edge_enabled = [True, True, True, True, False, True, True]
    source_vertex_id = 1

    with pytest.raises(gp.GraphNotFullyConnectedError) as output:
        gp.GraphProcessor(vertex_ids, edge_ids, edge_vertex_id_pairs, edge_enabled, source_vertex_id)
    assert output.value.args[0] == "The graph is not fully connected."


def test_graph_processor_init_err7_graph_contains_cycle_error():
    """
    The source ID is invalid.
    1--[1]--2--[2]--3
            |
           [3]
            |
            4--[4]--5
            |       |
           [5]     [8]
            |       |
            6--[6]--7--[7]--8
    """

    vertex_ids = [1, 2, 3, 4, 5, 6, 7, 8]
    edge_ids = [1, 2, 3, 4, 5, 6, 7, 8]
    edge_vertex_id_pairs = [(1, 2), (2, 3), (2, 4), (4, 5), (4, 6), (6, 7), (7, 8), (5, 7)]
    edge_enabled = [True, True, True, True, True, True, True, True]
    source_vertex_id = 1

    with pytest.raises(gp.GraphCycleError) as output:
        gp.GraphProcessor(vertex_ids, edge_ids, edge_vertex_id_pairs, edge_enabled, source_vertex_id)
    assert output.value.args[0] == "The graph contains a cycle."


def test_graph_processor_init_err7_graph_contains_cycle_disabled_error():
    """
    The source ID is invalid.
    1--[1]--2--[2]--3
            |
           [3]
            |
            4--[4]--5
            |
           [5]     [8]
            |
            6--[6]--7--[7]--8
    """

    vertex_ids = [1, 2, 3, 4, 5, 6, 7, 8]
    edge_ids = [1, 2, 3, 4, 5, 6, 7, 8]
    edge_vertex_id_pairs = [(1, 2), (2, 3), (2, 4), (4, 5), (4, 6), (6, 7), (7, 8), (5, 7)]
    edge_enabled = [True, True, True, True, True, True, True, False]
    source_vertex_id = 1

    assert gp.GraphProcessor(vertex_ids, edge_ids, edge_vertex_id_pairs, edge_enabled, source_vertex_id)


<<<<<<< HEAD

def test_find_downstream_vertices_normal_case():
    """
    Test normal case where edge is enabled and has downstream vertices
    Graph structure:
    1(source)--[1]--2--[2]--3
            |
           [3]
            |
            4--[4]--5
    """
    
    vertex_ids = [1, 2, 3, 4, 5]
    edge_ids = [1, 2, 3, 4]
    edge_vertex_id_pairs = [(1, 2), (2, 3), (2, 4), (4, 5)]
    edge_enabled = [True, True, True, True]
    source_vertex_id = 1

    graph = gp.GraphProcessor(vertex_ids, edge_ids, edge_vertex_id_pairs, edge_enabled, source_vertex_id)

    # Test edge 1 (1-2) - downstream should be 2,3,4,5
    assert sorted(graph.find_downstream_vertices(1)) == [2, 3, 4, 5]

    # Test edge 2 (2-3) - downstream should be 3
    assert graph.find_downstream_vertices(2) == [3]

    # Test edge 3 (2-4) - downstream should be 4,5
    assert sorted(graph.find_downstream_vertices(3)) == [4, 5]

    # Test edge 4 (4-5) - downstream should be 5
    assert graph.find_downstream_vertices(4) == [5]


def test_find_downstream_vertices_disabled_case():
    """
    vertex_0 (source) --edge_1(enabled)-- vertex_2 --edge_9(enabled)-- vertex_10
                 |                               |
                 |                           edge_7(disabled)
                 |                               |
                 -----------edge_3(enabled)-- vertex_4
                 |                               |
                 |                           edge_8(disabled)
                 |                               |
                 -----------edge_5(enabled)-- vertex_6
    """
    vertex_ids = [0, 2, 4, 6, 10]
    edge_ids = [1, 3, 5, 7, 8, 9]
    edge_vertex_id_pairs = [(0, 2), (0, 4), (0, 6), (2, 4), (4, 6), (2, 10)]
    edge_enabled = [True, True, True, False, False, True]
    source_vertex_id = 0
    graph = gp.GraphProcessor(vertex_ids, edge_ids, edge_vertex_id_pairs, edge_enabled, source_vertex_id)

    assert sorted(graph.find_downstream_vertices(1)) == [2, 10]
    assert graph.find_downstream_vertices(9) == [10]
    assert graph.find_downstream_vertices(7) == []

    with pytest.raises(gp.IDNotFoundError) as output:
        graph.find_downstream_vertices(2)
    assert output.value.args[0] == "The edge_id 2 is not in the ID list."

    graph.source_vertix_id = 999  # invalid node
    assert graph.find_downstream_vertices(7) == []
=======
def test_is_edge_enabled():
    """
    The chosen edge is either enabled or disabled, or not a valid edge_id.

    vertex_0 (source) --edge_1(enabled)-- vertex_2 --edge_9(enabled)-- vertex_10
                 |                               |
                 |                           edge_7(disabled)
                 |                               |
                 -----------edge_3(enabled)-- vertex_4
                 |                               |
                 |                           edge_8(disabled)
                 |                               |
                 -----------edge_5(enabled)-- vertex_6
    """

    vertex_ids = [0, 2, 4, 6, 10]
    edge_ids = [1, 3, 5, 7, 8, 9]
    edge_vertex_id_pairs = [(0, 2), (0, 4), (0, 6), (2, 4), (4, 6), (2, 10)]
    edge_enabled = [True, True, True, False, False, True]
    source_vertex_id = 0

    test = gp.GraphProcessor(vertex_ids, edge_ids, edge_vertex_id_pairs, edge_enabled, source_vertex_id)

    # Test if edges are enabled or disabled
    assert gp.is_edge_enabled(test, 3) == True
    assert gp.is_edge_enabled(test, 7) == False

    # Test if error is raised if chosen edge is not a valid ID
    with pytest.raises(gp.IDNotFoundError) as output:
        gp.is_edge_enabled(test, 10)
    assert output.value.args[0] == "The chosen edge 10 is not in the ID list."


def test_edge_set_to_correct_enabled_status():
    """
    Tests that the edge is correctly set to enabled or disabled
    and if error is given is edge is already disabled or not a valid id.

    vertex_0 (source) --edge_1(enabled)-- vertex_2 --edge_9(enabled)-- vertex_10
                 |                               |
                 |                           edge_7(disabled)
                 |                               |
                 -----------edge_3(enabled)-- vertex_4
                 |                               |
                 |                           edge_8(disabled)
                 |                               |
                 -----------edge_5(enabled)-- vertex_6
    """

    vertex_ids = [0, 2, 4, 6, 10]
    edge_ids = [1, 3, 5, 7, 8, 9]
    edge_vertex_id_pairs = [(0, 2), (0, 4), (0, 6), (2, 4), (4, 6), (2, 10)]
    edge_enabled = [True, True, True, False, False, True]
    source_vertex_id = 0

    test = gp.GraphProcessor(vertex_ids, edge_ids, edge_vertex_id_pairs, edge_enabled, source_vertex_id)

    # Test if edge 1 is actually disabled
    gp.set_edge_enabled_status(test, 1, False)
    assert gp.is_edge_enabled(test, 1) == False

    # Test if error is raised if chosen edge is already disabled
    with pytest.raises(gp.EdgeAlreadyDisabledError) as output:
        gp.set_edge_enabled_status(test, 7, False)
    assert output.value.args[0] == "The chosen edge 7 is already disabled."

    # Test if error is raised if chosen edge is not a valid ID
    with pytest.raises(gp.IDNotFoundError) as output:
        gp.set_edge_enabled_status(test, 10, False)
    assert output.value.args[0] == "The chosen edge 10 is not in the ID list."

    # Test if edge 7 is actually enabled
    gp.set_edge_enabled_status(test, 7, True)
    assert gp.is_edge_enabled(test, 7) == True


# def test_find_downstream_vertices_err1():
#     """
#     Placeholder test with a normal network. Should be turned into an actual test when the function has been made.
#     1--[1]--2--[2]--3
#             |
#            [3]
#             |
#             4--[4]--5
#             |
#            [5]
#             |
#             6--[6]--7--[7]--8
#     """

#     vertex_ids = [1, 2, 3, 4, 5, 6, 7, 8]
#     edge_ids = [1, 2, 3, 4, 5, 6, 7]
#     edge_vertex_id_pairs = [(1, 2), (2, 3), (2, 4), (4, 5), (4, 6), (6, 7), (7, 8)]
#     edge_enabled = [True, True, True, True, True, True, True]
#     source_vertex_id = 1

#     test = gp.GraphProcessor(vertex_ids, edge_ids, edge_vertex_id_pairs, edge_enabled, source_vertex_id)
#     assert test.find_downstream_vertices(1) == None


def test_find_alternative_edges_err1():
    """
    Tests that alternative edges are found

    vertex_0 (source) --edge_1(enabled)-- vertex_2 --edge_9(enabled)-- vertex_10
                 |                               |
                 |                           edge_7(disabled)
                 |                               |
                 -----------edge_3(enabled)-- vertex_4
                 |                               |
                 |                           edge_8(disabled)
                 |                               |
                 -----------edge_5(enabled)-- vertex_6
    """
    vertex_ids = [0, 2, 4, 6, 10]
    edge_ids = [1, 3, 5, 7, 8, 9]
    edge_vertex_id_pairs = [(0, 2), (0, 4), (0, 6), (2, 4), (4, 6), (2, 10)]
    edge_enabled = [True, True, True, False, False, True]
    source_vertex_id = 0

    test = gp.GraphProcessor(vertex_ids, edge_ids, edge_vertex_id_pairs, edge_enabled, source_vertex_id)

    # tests if found alternative edges for disabled edge input are correct (connect the graph and acyclic)
    assert test.find_alternative_edges(1) == [7]
    assert test.find_alternative_edges(3) == [7, 8]
    assert test.find_alternative_edges(5) == [8]
    assert test.find_alternative_edges(9) == []

    # Test if error is raised if chosen edge is already disabled
    with pytest.raises(gp.EdgeAlreadyDisabledError) as output:
        test.find_alternative_edges(7)
    assert output.value.args[0] == "The chosen edge 7 is already disabled."

    # Test if error is raised if chosen edge is not a valid ID
    with pytest.raises(gp.IDNotFoundError) as output:
        test.find_alternative_edges(10)
    assert output.value.args[0] == "The chosen edge 10 is not in the ID list."
>>>>>>> 66c70259
<|MERGE_RESOLUTION|>--- conflicted
+++ resolved
@@ -275,8 +275,6 @@
 
     assert gp.GraphProcessor(vertex_ids, edge_ids, edge_vertex_id_pairs, edge_enabled, source_vertex_id)
 
-
-<<<<<<< HEAD
 
 def test_find_downstream_vertices_normal_case():
     """
@@ -339,7 +337,8 @@
 
     graph.source_vertix_id = 999  # invalid node
     assert graph.find_downstream_vertices(7) == []
-=======
+
+
 def test_is_edge_enabled():
     """
     The chosen edge is either enabled or disabled, or not a valid edge_id.
@@ -416,30 +415,6 @@
     assert gp.is_edge_enabled(test, 7) == True
 
 
-# def test_find_downstream_vertices_err1():
-#     """
-#     Placeholder test with a normal network. Should be turned into an actual test when the function has been made.
-#     1--[1]--2--[2]--3
-#             |
-#            [3]
-#             |
-#             4--[4]--5
-#             |
-#            [5]
-#             |
-#             6--[6]--7--[7]--8
-#     """
-
-#     vertex_ids = [1, 2, 3, 4, 5, 6, 7, 8]
-#     edge_ids = [1, 2, 3, 4, 5, 6, 7]
-#     edge_vertex_id_pairs = [(1, 2), (2, 3), (2, 4), (4, 5), (4, 6), (6, 7), (7, 8)]
-#     edge_enabled = [True, True, True, True, True, True, True]
-#     source_vertex_id = 1
-
-#     test = gp.GraphProcessor(vertex_ids, edge_ids, edge_vertex_id_pairs, edge_enabled, source_vertex_id)
-#     assert test.find_downstream_vertices(1) == None
-
-
 def test_find_alternative_edges_err1():
     """
     Tests that alternative edges are found
@@ -476,5 +451,4 @@
     # Test if error is raised if chosen edge is not a valid ID
     with pytest.raises(gp.IDNotFoundError) as output:
         test.find_alternative_edges(10)
-    assert output.value.args[0] == "The chosen edge 10 is not in the ID list."
->>>>>>> 66c70259
+    assert output.value.args[0] == "The chosen edge 10 is not in the ID list."