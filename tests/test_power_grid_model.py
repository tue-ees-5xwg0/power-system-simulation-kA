from contextlib import nullcontext as does_not_raise

import pandas as pd
import pytest
from power_grid_model import ComponentType
<<<<<<< HEAD
from test_utilities import compare_pandas_dataframes_fp

from power_system_simulation.power_grid_model import LoadProfileMismatchError, TimeSeriesPowerFlow

# testdata filepaths
pgm_small_path = "tests/test_power_grid_model_data/input_network_data.json"
p_profile_small_path = "tests/test_power_grid_model_data/active_power_profile.parquet"
q_profile_small_path = "tests/test_power_grid_model_data/reactive_power_profile.parquet"
line_summary_small_path = "tests/test_power_grid_model_data/test_line_summary.csv"
voltage_summary_small_path = "tests/test_power_grid_model_data/test_voltage_summary.csv"
=======

from power_system_simulation.power_grid_model import TimeSeriesPowerFlow
>>>>>>> 46e4de58


def test_power_grid_model_normal_init():
    ts = TimeSeriesPowerFlow(
<<<<<<< HEAD
        pgm_path=pgm_small_path,
        p_path=p_profile_small_path,
        q_path=q_profile_small_path,
=======
        pgm_path="tests/input_network_data.json",
        p_path="tests/active_power_profile.parquet",
        q_path="tests/reactive_power_profile.parquet",
>>>>>>> 46e4de58
    )

    assert ts.p_profile.shape == (10, 3)
    assert ts.model is not None

<<<<<<< HEAD
=======

def test_power_grid_model_init_err_load_profile_mismatch():
    # Don't know how to feed it the incorrect profile, since it needs parquet files
    with pytest.raises(LoadProfileMismatchError, match="Timestamps do not match between p and q profiles."):
        TimeSeriesPowerFlow(
            pgm_path="tests/input_network_data.json",
            p_path="tests/active_power_profile.parquet",
            q_path="tests/reactive_power_profile.parquet",
        )
>>>>>>> 46e4de58


def test_power_grid_model_run_output():
    ts = TimeSeriesPowerFlow(
<<<<<<< HEAD
        pgm_path=pgm_small_path,
        p_path=p_profile_small_path,
        q_path=q_profile_small_path,
=======
        pgm_path="tests/input_network_data.json",
        p_path="tests/active_power_profile.parquet",
        q_path="tests/reactive_power_profile.parquet",
>>>>>>> 46e4de58
    )
    ts.run()

    # checking if there is something stored in batch_output
    assert ts.batch_output is not None
    # checking if the node voltages are stored in batch_output
    assert ComponentType.node in ts.batch_output


def test_get_voltage_summary():
    ts = TimeSeriesPowerFlow(
        pgm_path=pgm_small_path,
        p_path=p_profile_small_path,
        q_path=q_profile_small_path,
    )

    # test initialized to None
    assert ts.voltage_summary is None

    # test after running power model
    ts.run()
    assert ts.voltage_summary is not None

    # compare dataframe to a reference dataframe
    test_results = compare_pandas_dataframes_fp(
        ts.voltage_summary,
        pd.read_csv(voltage_summary_small_path, index_col=0, parse_dates=["timestamp"]),
        ["max_u_pu_node", "max_u_pu", "min_u_pu_node", "min_u_pu"],
    )
    assert test_results[0]


def test_power_grid_model_get_line_summary():

    ts = TimeSeriesPowerFlow(
        pgm_path=pgm_small_path,
        p_path=p_profile_small_path,
        q_path=q_profile_small_path,
    )

    # test initialized to None
    assert ts.line_summary is None

    # test after running power model
    ts.run()
    assert ts.line_summary is not None

    # compare dataframe to a reference dataframe
    test_results = compare_pandas_dataframes_fp(
        ts.line_summary,
        pd.read_csv(line_summary_small_path, index_col=0),
        ["max_loading_timestamp", "max_loading", "min_loading_timestamp", "min_loading"],
    )
    assert test_results[0]<|MERGE_RESOLUTION|>--- conflicted
+++ resolved
@@ -3,7 +3,6 @@
 import pandas as pd
 import pytest
 from power_grid_model import ComponentType
-<<<<<<< HEAD
 from test_utilities import compare_pandas_dataframes_fp
 
 from power_system_simulation.power_grid_model import LoadProfileMismatchError, TimeSeriesPowerFlow
@@ -14,57 +13,31 @@
 q_profile_small_path = "tests/test_power_grid_model_data/reactive_power_profile.parquet"
 line_summary_small_path = "tests/test_power_grid_model_data/test_line_summary.csv"
 voltage_summary_small_path = "tests/test_power_grid_model_data/test_voltage_summary.csv"
-=======
-
-from power_system_simulation.power_grid_model import TimeSeriesPowerFlow
->>>>>>> 46e4de58
 
 
 def test_power_grid_model_normal_init():
     ts = TimeSeriesPowerFlow(
-<<<<<<< HEAD
         pgm_path=pgm_small_path,
         p_path=p_profile_small_path,
         q_path=q_profile_small_path,
-=======
-        pgm_path="tests/input_network_data.json",
-        p_path="tests/active_power_profile.parquet",
-        q_path="tests/reactive_power_profile.parquet",
->>>>>>> 46e4de58
     )
 
     assert ts.p_profile.shape == (10, 3)
+    assert ts.p_profile.shape == (10, 3)
     assert ts.model is not None
 
-<<<<<<< HEAD
-=======
-
-def test_power_grid_model_init_err_load_profile_mismatch():
-    # Don't know how to feed it the incorrect profile, since it needs parquet files
-    with pytest.raises(LoadProfileMismatchError, match="Timestamps do not match between p and q profiles."):
-        TimeSeriesPowerFlow(
-            pgm_path="tests/input_network_data.json",
-            p_path="tests/active_power_profile.parquet",
-            q_path="tests/reactive_power_profile.parquet",
-        )
->>>>>>> 46e4de58
 
 
 def test_power_grid_model_run_output():
     ts = TimeSeriesPowerFlow(
-<<<<<<< HEAD
         pgm_path=pgm_small_path,
         p_path=p_profile_small_path,
         q_path=q_profile_small_path,
-=======
-        pgm_path="tests/input_network_data.json",
-        p_path="tests/active_power_profile.parquet",
-        q_path="tests/reactive_power_profile.parquet",
->>>>>>> 46e4de58
     )
     ts.run()
 
     # checking if there is something stored in batch_output
+    assert ts.batch_output is not None
     assert ts.batch_output is not None
     # checking if the node voltages are stored in batch_output
     assert ComponentType.node in ts.batch_output
