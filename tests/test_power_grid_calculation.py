from contextlib import nullcontext as does_not_raise

import pandas as pd
import pytest
from power_grid_model import ComponentType
from test_utilities import compare_pandas_dataframes_fp

from power_system_simulation.exceptions import *
from power_system_simulation.power_grid_calculation import *

# testdata filepaths
pgm_tiny_path = "tests/test_data/tiny_power_grid/input_network_data.json"
p_profile_tiny_path = "tests/test_data/tiny_power_grid/active_power_profile.parquet"
q_profile_tiny_path = "tests/test_data/tiny_power_grid/reactive_power_profile.parquet"
line_summary_tiny_path = "tests/test_data/tiny_power_grid/test_line_summary.csv"
voltage_summary_tiny_path = "tests/test_data/tiny_power_grid/test_voltage_summary.csv"

pgm_small_path = "tests/test_data/small_power_grid/input_network_data.json"
meta_data_small_path = "tests/test_data/small_power_grid/meta_data.json"
p_profile_small_path = "tests/test_data/small_power_grid/active_power_profile.parquet"
q_profile_small_path = "tests/test_data/small_power_grid/reactive_power_profile.parquet"
ev_p_profile_small_path = "tests/test_data/small_power_grid/ev_active_power_profile.parquet"
line_summary_small_path = "tests/test_data/small_power_grid/test_line_summary.csv"
voltage_summary_small_path = "tests/test_data/small_power_grid/test_voltage_summary.csv"
ev_line_summary_small_path = "tests/test_data/small_power_grid/test_ev_line_summary.csv"


def test_power_grid_init_normal():
    test_grid = PowerGrid(
        pgm_small_path, meta_data_small_path, p_profile_path=p_profile_small_path, q_profile_path=q_profile_small_path
    )

    assert test_grid.p_profile.shape == (960, 4)
    assert test_grid.p_profile.shape == (960, 4)


def test_power_grid_init_err_load_profile_mismatch():
    test_grid = PowerGrid(pgm_small_path, meta_data_small_path)

    time_stamps1 = pd.date_range("2025-01-01", periods=3, freq="h")
    time_stamps2 = pd.date_range("2025-02-01", periods=3, freq="h")
    p_df = pd.DataFrame(
        data=[[1.0, 2.0], [1.1, 2.1], [1.2, 2.2]],
        index=time_stamps1,
        columns=[12, 13],
    )
    q_df = pd.DataFrame(
        data=[[0.5, 1.5], [0.6, 1.6], [0.7, 1.7]],
        index=time_stamps1,
        columns=[12, 99],
    )

    test_grid.p_profile = p_df
    test_grid.q_profile = q_df

    with pytest.raises(LoadProfileMismatchError, match="Load IDs do not match between power profiles."):
        test_grid.run()

    q_df = pd.DataFrame(
        data=[[0.5, 1.5], [0.6, 1.6], [0.7, 1.7]],
        index=time_stamps2,
        columns=[12, 13],
    )

    test_grid.q_profile = q_df

    with pytest.raises(LoadProfileMismatchError, match="Timestamps do not match between power profiles."):
        test_grid.run()


def test_power_grid_run_model():
    test_grid = PowerGrid(
        pgm_small_path, meta_data_small_path, p_profile_path=p_profile_small_path, q_profile_path=q_profile_small_path
    )
    test_grid.run()

    # checking if there is something stored in batch_output
    assert test_grid.batch_output is not None

    # checking if the node voltages are stored in batch_output
    assert ComponentType.node in test_grid.batch_output


def test_power_grid_get_voltage_summary():
    test_grid = PowerGrid(
        pgm_small_path, meta_data_small_path, p_profile_path=p_profile_small_path, q_profile_path=q_profile_small_path
    )

    # test initialized to None
    assert test_grid.voltage_summary is None

    # test after running power model
    test_grid.run()
    assert test_grid.voltage_summary is not None

    # compare dataframe to a reference dataframe
    test_results = compare_pandas_dataframes_fp(
        test_grid.voltage_summary,
        pd.read_csv(voltage_summary_small_path, index_col=0, parse_dates=["timestamp"]),
        ["max_u_pu_node", "max_u_pu", "min_u_pu_node", "min_u_pu"],
    )
    assert test_results[0]


def test_power_grid_get_line_summary():

    test_grid = PowerGrid(
        pgm_small_path, meta_data_small_path, p_profile_path=p_profile_small_path, q_profile_path=q_profile_small_path
    )

    # test initialized to None
    assert test_grid.line_summary is None

    # test after running power model
    test_grid.run()
    assert test_grid.line_summary is not None

    # compare dataframe to a reference dataframe
    test_results = compare_pandas_dataframes_fp(
        test_grid.line_summary,
        pd.read_csv(line_summary_small_path, index_col=0),
        ["max_loading_timestamp", "max_loading", "min_loading_timestamp", "min_loading"],
    )
    assert test_results[0]


def test_feature_ev_penetration_level():

    test_grid = PowerGrid(
        pgm_small_path, meta_data_small_path, p_profile_path=p_profile_small_path, q_profile_path=q_profile_small_path
    )

    test_grid.run()

    [test_voltage_summary, test_line_summary] = ev_penetration_level(test_grid, ev_p_profile_small_path, 0.5, 28)

    assert test_voltage_summary is not None
    assert test_line_summary is not None

    # Tests if EV line summary is equal to previously created EV line summary with seed 28
    test_results = compare_pandas_dataframes_fp(
        test_line_summary,
        pd.read_csv(ev_line_summary_small_path, index_col=0),
        ["max_loading_timestamp", "max_loading", "min_loading_timestamp", "min_loading"],
    )

    # Tests if added EV's have changed the line summary by comparing to original line summary
    assert not test_line_summary["energy_loss"].equals(test_grid.line_summary["energy_loss"])


# def test_feature_optimum_tap_position():

#     test_grid = PowerGrid(
#         pgm_small_path, meta_data_small_path, p_profile_path=p_profile_small_path, q_profile_path=q_profile_small_path
#     )

#     optimum = optimum_tap_position(test_grid, "minimal_energy_loss")


def test_feature_n_1_calculation():

    test_grid = PowerGrid(
        pgm_small_path, meta_data_small_path, p_profile_path=p_profile_small_path, q_profile_path=q_profile_small_path
    )


def test_load_meta_data():

<<<<<<< HEAD

def test_optimum_tap_position():
    test_grid = PowerGrid(
        pgm_small_path, meta_data_small_path, p_profile_path=p_profile_small_path, q_profile_path=q_profile_small_path
    )
    test_grid.run()

    # Extract tap range
    tap_min = test_grid.power_grid["transformer"][0]["tap_min"]
    tap_max = test_grid.power_grid["transformer"][0]["tap_max"]
    tap_range = range(tap_max, tap_min + 1)

    # Run optimization for minimal_energy_loss
    best_tap_eloss = optimum_tap_position(test_grid, "minimal_energy_loss")
    assert best_tap_eloss in tap_range, "Best tap position is out of valid range"

    # Manually check energy losses for neighboring tap positions
    losses = {}
    for tap in tap_range:
        test_grid.power_grid["transformer"][0]["tap_pos"] = tap
        test_grid.run()
        losses[tap] = test_grid.line_summary["energy_loss"].sum()

    min_loss_tap = min(losses, key=losses.get)
    assert best_tap_eloss == min_loss_tap, f"Expected tap with minimum loss to be {min_loss_tap}, got {best_tap_eloss}"

    # Run optimization for minimal_deviation_u_pu
    best_tap_voltage = optimum_tap_position(test_grid, "minimal_deviation_u_pu")
    assert best_tap_voltage in tap_range, "Best voltage tap position is out of valid range"

    # Optionally log deviations for human-readable output (or deeper analysis)
    deviations = {}
    for tap in tap_range:
        test_grid.power_grid["transformer"][0]["tap_pos"] = tap
        test_grid.run()
        voltage_dev = abs(test_grid.voltage_summary["max_u_pu"] - 1.0) + abs(test_grid.voltage_summary["min_u_pu"] - 1.0)
        deviations[tap] = voltage_dev.mean()

    min_dev_tap = min(deviations, key=deviations.get)
    assert best_tap_voltage == min_dev_tap, f"Expected tap with minimum voltage deviation to be {min_dev_tap}, got {best_tap_voltage}"

=======
    validate_meta_data(load_grid_json(pgm_small_path), load_meta_data_json(meta_data_small_path))
>>>>>>> 2ca6d6d1
<|MERGE_RESOLUTION|>--- conflicted
+++ resolved
@@ -166,7 +166,6 @@
 
 def test_load_meta_data():
 
-<<<<<<< HEAD
 
 def test_optimum_tap_position():
     test_grid = PowerGrid(
@@ -208,6 +207,3 @@
     min_dev_tap = min(deviations, key=deviations.get)
     assert best_tap_voltage == min_dev_tap, f"Expected tap with minimum voltage deviation to be {min_dev_tap}, got {best_tap_voltage}"
 
-=======
-    validate_meta_data(load_grid_json(pgm_small_path), load_meta_data_json(meta_data_small_path))
->>>>>>> 2ca6d6d1
