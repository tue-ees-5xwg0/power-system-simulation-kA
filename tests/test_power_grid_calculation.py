--- conflicted
+++ resolved
@@ -138,15 +138,27 @@
 
 
 def test_feature_ev_penetration_level():
-
-<<<<<<< HEAD
-    test_grid = PowerGrid(pgm_small_path, meta_data_small_path, p_profile_small_path, q_profile_small_path)
-
-
-def test_optimum_tap_position():
-
-    test_grid = PowerGrid(pgm_small_path, meta_data_small_path, p_profile_small_path, q_profile_small_path)
-
+    test_grid = PowerGrid(
+        pgm_small_path, meta_data_small_path, p_profile_path=p_profile_small_path, q_profile_path=q_profile_small_path
+    )
+
+    test_grid.run()
+
+    [test_voltage_summary, test_line_summary] = ev_penetration_level(test_grid, ev_p_profile_small_path, 0.5, 28)
+
+    assert test_voltage_summary is not None
+    assert test_line_summary is not None
+
+    # Tests if EV line summary is equal to previously created EV line summary with seed 28
+    test_results = compare_pandas_dataframes_fp(
+        test_line_summary,
+        pd.read_csv(ev_line_summary_small_path, index_col=0),
+        ["max_loading_timestamp", "max_loading", "min_loading_timestamp", "min_loading"],
+    )
+
+    # Tests if added EV's have changed the line summary by comparing to original line summary
+    assert not test_line_summary["energy_loss"].equals(test_grid.line_summary["energy_loss"])
+    
 
 def test_n_1_calculation():
 
@@ -168,47 +180,7 @@
         output,
         ["maximum_line_loading_id", "maximum_line_loading_timestamp", "maximum_line_loading"],
     )
-=======
-    test_grid = PowerGrid(
-        pgm_small_path, meta_data_small_path, p_profile_path=p_profile_small_path, q_profile_path=q_profile_small_path
-    )
-
-    test_grid.run()
-
-    [test_voltage_summary, test_line_summary] = ev_penetration_level(test_grid, ev_p_profile_small_path, 0.5, 28)
-
-    assert test_voltage_summary is not None
-    assert test_line_summary is not None
-
-    # Tests if EV line summary is equal to previously created EV line summary with seed 28
-    test_results = compare_pandas_dataframes_fp(
-        test_line_summary,
-        pd.read_csv(ev_line_summary_small_path, index_col=0),
-        ["max_loading_timestamp", "max_loading", "min_loading_timestamp", "min_loading"],
-    )
-
-    # Tests if added EV's have changed the line summary by comparing to original line summary
-    assert not test_line_summary["energy_loss"].equals(test_grid.line_summary["energy_loss"])
-
-
-# def test_feature_optimum_tap_position():
-
-#     test_grid = PowerGrid(
-#         pgm_small_path, meta_data_small_path, p_profile_path=p_profile_small_path, q_profile_path=q_profile_small_path
-#     )
-
-#     optimum = optimum_tap_position(test_grid, "minimal_energy_loss")
-
-
-def test_feature_n_1_calculation():
-
-    test_grid = PowerGrid(
-        pgm_small_path, meta_data_small_path, p_profile_path=p_profile_small_path, q_profile_path=q_profile_small_path
-    )
-
-
-def test_load_meta_data():
-
+    
 
 def test_optimum_tap_position():
     test_grid = PowerGrid(
@@ -250,4 +222,4 @@
     min_dev_tap = min(deviations, key=deviations.get)
     assert best_tap_voltage == min_dev_tap, f"Expected tap with minimum voltage deviation to be {min_dev_tap}, got {best_tap_voltage}"
 
->>>>>>> a42d9e55
+
